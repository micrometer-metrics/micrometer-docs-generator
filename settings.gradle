pluginManagement {
	repositories {
		gradlePluginPortal()
	}
}

plugins {
	id 'com.gradle.develocity' version '3.18.1'
<<<<<<< HEAD
	id 'io.spring.develocity.conventions' version '0.0.20'
=======
	id 'io.spring.develocity.conventions' version '0.0.22'
>>>>>>> 3efff929
	id 'org.gradle.toolchains.foojay-resolver-convention' version '0.8.0'
}

rootProject.name = 'micrometer-docs-generator'

develocity {
	server = 'https://ge.micrometer.io'
}

buildCache {
	remote(develocity.buildCache) {
		server = 'https://ge.micrometer.io'
	}
}

include 'micrometer-docs-generator', 'docs'<|MERGE_RESOLUTION|>--- conflicted
+++ resolved
@@ -6,11 +6,7 @@
 
 plugins {
 	id 'com.gradle.develocity' version '3.18.1'
-<<<<<<< HEAD
-	id 'io.spring.develocity.conventions' version '0.0.20'
-=======
 	id 'io.spring.develocity.conventions' version '0.0.22'
->>>>>>> 3efff929
 	id 'org.gradle.toolchains.foojay-resolver-convention' version '0.8.0'
 }
 
