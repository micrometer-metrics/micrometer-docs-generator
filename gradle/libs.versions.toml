--- conflicted
+++ resolved
@@ -1,11 +1,6 @@
 [versions]
-<<<<<<< HEAD
 micrometer = "1.13.1"
-micrometerTracing = "1.3.0"
-=======
-micrometer = "1.13.0"
 micrometerTracing = "1.3.1"
->>>>>>> 8bfb79a5
 junit = "5.10.2"
 roaster = "2.22.3.Final" # last using jdk8
 handlebars = "4.3.1"
