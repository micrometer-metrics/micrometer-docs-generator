[versions]
<<<<<<< HEAD
micrometer = "1.14.4"
micrometerTracing = "1.4.3"
junit = "5.12.0"
=======
micrometer = "1.10.13"
micrometerTracing = "1.0.12"
junit = "5.12.1"
>>>>>>> 8b80ee9a
roaster = "2.22.3.Final" # last using jdk8
handlebars = "4.3.1"
picocli = "4.7.6"
logback = "1.5.12"
slf4j = "1.7.36"
assertj = "3.27.3"
mockito = "5.5.0"
asmForPlugins = "7.3.1"
javaFormatForPlugins = "0.0.43"
jsr305 = "3.0.2"

[libraries]
roasterApi = { module = "org.jboss.forge.roaster:roaster-api", version.ref = "roaster" }
roasterJdt = { module = "org.jboss.forge.roaster:roaster-jdt", version.ref = "roaster" }
handlebars = { module = "com.github.jknack:handlebars", version.ref = "handlebars" }
picocli = { module = "info.picocli:picocli", version.ref = "picocli" }
logback = { module = "ch.qos.logback:logback-classic", version.ref = "logback" }
slf4j = { module = "org.slf4j:slf4j-api", version.ref = "slf4j" }
assertj = { module = "org.assertj:assertj-core", version.ref = "assertj" }
mockitoCore = { module = "org.mockito:mockito-core", version.ref = "mockito" }
mockitoInline = { module = "org.mockito:mockito-inline", version.ref = "mockito" }
micrometerBom = { module = "io.micrometer:micrometer-bom", version.ref = "micrometer" }
micrometerTracingBom = { module = "io.micrometer:micrometer-tracing-bom", version.ref = "micrometerTracing" }
junitBom = { module = "org.junit:junit-bom", version.ref = "junit" }
junitJupiter = { module = "org.junit.jupiter:junit-jupiter" }
junitPlatformLauncher = { module = "org.junit.platform:junit-platform-launcher" }
asmForPlugins = { module = "org.ow2.asm:asm", version.ref = "asmForPlugins" }
javaFormatForPlugins = { module = "io.spring.javaformat:spring-javaformat-checkstyle", version.ref = "javaFormatForPlugins" }
jsr305 = { module = "com.google.code.findbugs:jsr305", version.ref = "jsr305" }

# plugin dependencies
plugin-license = { module = "gradle.plugin.com.hierynomus.gradle.plugins:license-gradle-plugin", version = "0.16.1" }
plugin-nebulaRelease = { module = "com.netflix.nebula:nebula-release-plugin", version = "18.0.8" }
plugin-nebulaPublishing = { module = "com.netflix.nebula:nebula-publishing-plugin", version = "20.3.0" }
plugin-nebulaProject = { module = "com.netflix.nebula:nebula-project-plugin", version = "10.1.5" }
plugin-nebulaInfo = { module = "com.netflix.nebula:gradle-info-plugin", version = "12.1.6" }
plugin-noHttp = { module = "io.spring.nohttp:nohttp-gradle", version = "0.0.11" }
plugin-nexusPublish = { module = "io.github.gradle-nexus:publish-plugin", version = "1.3.0" }
plugin-javaformat = { module = "io.spring.javaformat:spring-javaformat-gradle-plugin", version = "0.0.43" }
plugin-spring-antora = { module = "io.spring.gradle.antora:spring-antora-plugin", version = "0.0.1" }
plugin-antora = { module = "org.antora:gradle-antora-plugin", version = "1.0.0" }

[plugins]<|MERGE_RESOLUTION|>--- conflicted
+++ resolved
@@ -1,13 +1,7 @@
 [versions]
-<<<<<<< HEAD
 micrometer = "1.14.4"
 micrometerTracing = "1.4.3"
-junit = "5.12.0"
-=======
-micrometer = "1.10.13"
-micrometerTracing = "1.0.12"
 junit = "5.12.1"
->>>>>>> 8b80ee9a
 roaster = "2.22.3.Final" # last using jdk8
 handlebars = "4.3.1"
 picocli = "4.7.6"
