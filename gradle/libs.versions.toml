[versions]
<<<<<<< HEAD
micrometer = "1.11.4"
micrometerTracing = "1.0.8"
=======
micrometer = "1.10.9"
micrometerTracing = "1.0.10"
>>>>>>> adf6cd28
junit = "5.10.0"
roaster = "2.22.3.Final" # last using jdk8
handlebars = "4.3.1"
picocli = "4.7.4"
logback = "1.2.12"
slf4j = "1.7.36"
assertj = "3.24.2"
mockito = "5.5.0"
asmForPlugins = "7.3.1"
javaFormatForPlugins = "0.0.39"
jsr305 = "3.0.2"

[libraries]
roasterApi = { module = "org.jboss.forge.roaster:roaster-api", version.ref = "roaster" }
roasterJdt = { module = "org.jboss.forge.roaster:roaster-jdt", version.ref = "roaster" }
handlebars = { module = "com.github.jknack:handlebars", version.ref = "handlebars" }
picocli = { module = "info.picocli:picocli", version.ref = "picocli" }
logback = { module = "ch.qos.logback:logback-classic", version.ref = "logback" }
slf4j = { module = "org.slf4j:slf4j-api", version.ref = "slf4j" }
assertj = { module = "org.assertj:assertj-core", version.ref = "assertj" }
mockitoCore = { module = "org.mockito:mockito-core", version.ref = "mockito" }
mockitoInline = { module = "org.mockito:mockito-inline", version.ref = "mockito" }
micrometerBom = { module = "io.micrometer:micrometer-bom", version.ref = "micrometer" }
micrometerTracingBom = { module = "io.micrometer:micrometer-tracing-bom", version.ref = "micrometerTracing" }
junitBom = { module = "org.junit:junit-bom", version.ref = "junit" }
asmForPlugins = { module = "org.ow2.asm:asm", version.ref = "asmForPlugins" }
javaFormatForPlugins = { module = "io.spring.javaformat:spring-javaformat-checkstyle", version.ref = "javaFormatForPlugins" }
jsr305 = { module = "com.google.code.findbugs:jsr305", version.ref = "jsr305" }

[plugins]
license = { id = "com.github.hierynomus.license", version = "0.16.1" }
nebulaRelease = { id = "nebula.release", version = "16.1.0" }
nebulaPublishing = { id = "com.netflix.nebula.maven-nebula-publish", version = "20.1.0" }
nebulaProject = { id = "com.netflix.nebula.project", version = "10.1.2" }
noHttp = { id = "io.spring.nohttp", version = "0.0.11" }
nexusPublish = { id = "io.github.gradle-nexus.publish-plugin", version = "1.3.0" }
javaformat = { id = "io.spring.javaformat", version = "0.0.39" }<|MERGE_RESOLUTION|>--- conflicted
+++ resolved
@@ -1,11 +1,6 @@
 [versions]
-<<<<<<< HEAD
 micrometer = "1.11.4"
-micrometerTracing = "1.0.8"
-=======
-micrometer = "1.10.9"
 micrometerTracing = "1.0.10"
->>>>>>> adf6cd28
 junit = "5.10.0"
 roaster = "2.22.3.Final" # last using jdk8
 handlebars = "4.3.1"
