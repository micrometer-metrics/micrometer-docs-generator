--- conflicted
+++ resolved
@@ -1,13 +1,7 @@
 [versions]
-<<<<<<< HEAD
 micrometer = "1.12.0-SNAPSHOT"
 micrometerTracing = "1.2.0-SNAPSHOT"
-junit = "5.10.0"
-=======
-micrometer = "1.10.13-SNAPSHOT"
-micrometerTracing = "1.0.12-SNAPSHOT"
 junit = "5.10.1"
->>>>>>> 54f95cf2
 roaster = "2.22.3.Final" # last using jdk8
 handlebars = "4.3.1"
 picocli = "4.7.5"
